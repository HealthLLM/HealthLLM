--- conflicted
+++ resolved
@@ -239,10 +239,6 @@
     user_folder = os.path.join('users', secure_filename(user_id))
     if not os.path.exists(user_folder):
         os.makedirs(user_folder)
-<<<<<<< HEAD
-    return user_folder
-=======
-    
     return user_folder
 
 def load_user_settings(user_id):
@@ -340,5 +336,4 @@
                 other_user_settings['bound_accounts'] = other_bound_accounts
                 save_user_settings(account_id_to_remove, other_user_settings)
 
-    return redirect(url_for('auth.binding'))
->>>>>>> 2d232784
+    return redirect(url_for('auth.binding'))